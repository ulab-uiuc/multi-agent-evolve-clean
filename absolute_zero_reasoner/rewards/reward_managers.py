--- conflicted
+++ resolved
@@ -2323,12 +2323,7 @@
         max_tokens: int = 500,
         top_p: float = 0.95,
         stream: bool = False,
-<<<<<<< HEAD
-        max_workers: int = 25,  # Number of parallel processes
-        api_keys: List[str] = None,
-=======
         max_workers: int = 15,  # Number of parallel processes
->>>>>>> 7b10d449
         **kwargs
     ):
         self.tokenizer = tokenizer
